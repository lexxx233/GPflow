# Copyright 2016 James Hensman, alexggmatthews
# 
# Licensed under the Apache License, Version 2.0 (the "License");
# you may not use this file except in compliance with the License.
# You may obtain a copy of the License at
# 
# http://www.apache.org/licenses/LICENSE-2.0
# 
# Unless required by applicable law or agreed to in writing, software
# distributed under the License is distributed on an "AS IS" BASIS,
# WITHOUT WARRANTIES OR CONDITIONS OF ANY KIND, either express or implied.
# See the License for the specific language governing permissions and
# limitations under the License.

from __future__ import absolute_import
import numpy as np
import tensorflow as tf
<<<<<<< HEAD
from . import tf_hacks as tfh
from .settings import float_type, np_float_type
=======
from . import tf_wraps as tfw
>>>>>>> b75ac864


class Transform(object):
    def forward(self, x):
        """
        Map from the free-space to the variable space, using numpy
        """
        raise NotImplementedError

    def backward(self, y):
        """
        Map from the variable-space to the free space, using numpy
        """
        raise NotImplementedError

    def tf_forward(self, x):
        """
        Map from the free-space to the variable space, using tensorflow
        """
        raise NotImplementedError

    def tf_log_jacobian(self, x):
        """
        Return the log Jacobian of the tf_forward mapping.

        Note that we *could* do this using a tf manipulation of
        self.tf_forward, but tensorflow may have difficulty: it doesn't have a
        Jacaobian at time of writing.  We do this in the tests to make sure the
        implementation is correct.
        """
        raise NotImplementedError

    def free_state_size(self, variable_shape):
        return np.prod(variable_shape)

    def __str__(self):
        """
        A short string describing the nature of the constraint
        """
        raise NotImplementedError

    def __getstate__(self):
        return self.__dict__.copy()

    def __setstate__(self, d):
        self.__dict__ = d


class Identity(Transform):
    def tf_forward(self, x):
        return tf.identity(x)

    def forward(self, x):
        return x

    def backward(self, y):
        return y

    def tf_log_jacobian(self, x):
        return tf.zeros((1,), float_type)

    def __str__(self):
        return '(none)'


class Exp(Transform):
    def __init__(self, lower=1e-6):
        self._lower = lower

    def tf_forward(self, x):
        return tf.exp(x) + self._lower

    def forward(self, x):
        return np.exp(x) + self._lower

    def backward(self, y):
        return np.log(y - self._lower)

    def tf_log_jacobian(self, x):
        return tf.reduce_sum(x)

    def __str__(self):
        return '+ve'


class Log1pe(Transform):
    """
    A transform of the form

       y = \log ( 1 + \exp(x))

    x is a free variable, y is always positive.

    This function is known as 'softplus' in tensorflow.
    """

    def __init__(self, lower=1e-6):
        """
        lower is a float that defines the minimum value that this transform can
        take, default 1e-6. This helps stability during optimization, because
        aggressive optimizers can take overly-long steps which lead to zero in
        the transformed variable, causing an error.
        """
        self._lower = lower

    def forward(self, x):
        return np.log(1. + np.exp(x)) + self._lower

    def tf_forward(self, x):
        return tf.nn.softplus(x) + self._lower

    def tf_log_jacobian(self, x):
        return -tf.reduce_sum(tf.log(1. + tf.exp(-x)))

    def backward(self, y):
        return np.log(np.exp(y - self._lower) - np.ones(1, np_float_type))

    def __str__(self):
        return '+ve'


class Logistic(Transform):
    def __init__(self, a=0., b=1.):
        Transform.__init__(self)
        assert b > a
        self.a, self.b = a, b
        self._a = tf.constant(a, float_type)
        self._b = tf.constant(b, float_type)

    def tf_forward(self, x):
        ex = tf.exp(-x)
        return self._a + (self._b - self._a) / (1. + ex)

    def forward(self, x):
        ex = np.exp(-x)
        return self.a + (self.b - self.a) / (1. + ex)

    def backward(self, y):
        return -np.log((self.b - self.a) / (y - self.a) - 1.)

    def tf_log_jacobian(self, x):
        return tf.reduce_sum(x - 2. * tf.log(tf.exp(x) + 1.) + tf.log(self._b - self._a))

    def __str__(self):
        return '[' + str(self.a) + ', ' + str(self.b) + ']'

    def __getstate__(self):
        d = Transform.__getstate__(self)
        d.pop('_a')
        d.pop('_b')
        return d

    def __setstate__(self, d):
        Transform.__setstate__(self, d)
        self._a = tf.constant(self.a, float_type)
        self._b = tf.constant(self.b, float_type)


class LowerTriangular(Transform):
    """
    A transform of the form

       tri_mat = vec_to_tri(x)

    x is a free variable, y is always a list of lower triangular matrices sized
    (N x N x D).
    """

    def __init__(self, num_matrices=1, squeeze=False):
        """
        Create an instance of LowerTriangular transform.
        Args:
            num_matrices: Number of matrices to be stored.
            squeeze: If num_matrices == 1, drop the redundant axis.
        """
        self.num_matrices = num_matrices  # We need to store this for reconstruction.
        self.squeeze = squeeze

    def _validate_vector_length(self, length):
        """
        Check whether the vector length is consistent with being a triangular
         matrix and with `self.num_matrices`.
        Args:
            length: Length of the free state vector.

        Returns: Length of the vector with the lower triangular elements.

        """
        L = length / self.num_matrices
        if int(((L * 8) + 1) ** 0.5) ** 2.0 != (L * 8 + 1):
            raise ValueError("The free state must be a triangle number.")
        return L

    def forward(self, x):
        """
        Transforms from the free state to the variable.
        Args:
            x: Free state vector. Must have length of `self.num_matrices` *
                triangular_number.

        Returns:
            Reconstructed variable.
        """
        L = self._validate_vector_length(len(x))
        matsize = int((L * 8 + 1) ** 0.5 * 0.5 - 0.5)
        xr = np.reshape(x, (self.num_matrices, -1))
        var = np.zeros((matsize, matsize, self.num_matrices), np_float_type)
        for i in range(self.num_matrices):
            indices = np.tril_indices(matsize, 0)
            var[indices + (np.zeros(len(indices[0])).astype(int) + i,)] = xr[i, :]
        return var.squeeze() if self.squeeze else var

    def backward(self, y):
        """
        Transforms from the variable to the free state.
        Args:
            y: Variable representation.

        Returns:
            Free state.
        """
        N = int((y.size / self.num_matrices) ** 0.5)
        y = np.reshape(y, (N, N, self.num_matrices))
        return y[np.tril_indices(len(y), 0)].T.flatten()

    def tf_forward(self, x):
        fwd = tf.transpose(tfw.vec_to_tri(tf.reshape(x, (self.num_matrices, -1))), [1, 2, 0])
        return tf.squeeze(fwd) if self.squeeze else fwd

    def tf_log_jacobian(self, x):
        return tf.zeros((1,), float_type) - np.inf

    def free_state_size(self, variable_shape):
        matrix_batch = len(variable_shape) > 2
        if ((not matrix_batch and self.num_matrices != 1) or
           (matrix_batch and variable_shape[2] != self.num_matrices)):
            raise ValueError("Number of matrices must be consistent with what was passed to the constructor.")
        if variable_shape[0] != variable_shape[1]:
            raise ValueError("Matrices passed must be square.")
        N = variable_shape[0]
        return int(0.5 * N * (N + 1)) * (variable_shape[2] if matrix_batch else 1)

    def __str__(self):
        return "LoTri->vec"


positive = Log1pe()<|MERGE_RESOLUTION|>--- conflicted
+++ resolved
@@ -15,12 +15,8 @@
 from __future__ import absolute_import
 import numpy as np
 import tensorflow as tf
-<<<<<<< HEAD
-from . import tf_hacks as tfh
+from . import tf_wraps as tfw
 from .settings import float_type, np_float_type
-=======
-from . import tf_wraps as tfw
->>>>>>> b75ac864
 
 
 class Transform(object):
