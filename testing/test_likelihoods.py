import GPflow
import tensorflow as tf
import numpy as np
import unittest
import six


class TestSetup(object):
    def __init__(self, likelihood, Y, tolerance):
        self.likelihood, self.Y, self.tolerance = likelihood, Y, tolerance
<<<<<<< HEAD
        self.is_analytic = likelihood.predict_density.__func__ is not GPflow.likelihoods.Likelihood.predict_density.__func__
=======
        self.is_analytic = six.get_unbound_function(likelihood.predict_density) is not\
            six.get_unbound_function(GPflow.likelihoods.Likelihood.predict_density)

>>>>>>> 9c2faf62

def getTestSetups(includeMultiClass=True,addNonStandardLinks=False):
    test_setups = []
    rng = np.random.RandomState(1)
    for likelihoodClass in GPflow.likelihoods.Likelihood.__subclasses__():
        if likelihoodClass!=GPflow.likelihoods.MultiClass:
            if likelihoodClass == GPflow.likelihoods.Ordinal:
                test_setups.append( TestSetup( likelihoodClass(np.array([-1, 1])) , rng.randint(0, 3, (10,2)) , 1e-6 ) )
            else:
                test_setups.append( TestSetup( likelihoodClass() , rng.rand(10,2) , 1e-6 ) )
        elif includeMultiClass:
            sample = rng.randn(10,2)
            #Multiclass needs a less tight tolerance due to presence of clipping.
            tolerance = 1e-3
            test_setups.append( TestSetup( likelihoodClass(2) ,  np.argmax(sample, 1).reshape(-1,1) , tolerance )  )

    if addNonStandardLinks:
        test_setups.append( TestSetup( GPflow.likelihoods.Poisson(invlink=tf.square) , rng.rand(10,2) , 1e-6 ) )
        test_setups.append( TestSetup( GPflow.likelihoods.Exponential(invlink=tf.square) , rng.rand(10,2) , 1e-6 ) )
        test_setups.append( TestSetup( GPflow.likelihoods.Gamma(invlink=tf.square) , rng.rand(10,2) , 1e-6 ) )
        sigmoid = lambda x : 1./(1 + tf.exp(-x))
        test_setups.append( TestSetup( GPflow.likelihoods.Bernoulli(invlink=sigmoid) , rng.rand(10,2) , 1e-6 ) )
    return test_setups

class TestPredictConditional(unittest.TestCase):
    """
    Here we make sure that the conditional_mean and contitional_var functions
    give the same result as the predict_mean_and_var function if the prediction
    has no uncertainty.
    """
    def setUp(self):
        tf.reset_default_graph()
        self.test_setups = getTestSetups(addNonStandardLinks=True)

        self.x = tf.placeholder('float64')
        for test_setup in self.test_setups:
            test_setup.likelihood.make_tf_array(self.x)

        self.F = tf.placeholder(tf.float64)
        rng = np.random.RandomState(0)
        self.F_data = rng.randn(10,2)

    def test_mean(self):
        for test_setup in self.test_setups:
            l = test_setup.likelihood
            with l.tf_mode():
                mu1 = tf.Session().run(l.conditional_mean(self.F), feed_dict={self.x: l.get_free_state(), self.F:self.F_data})
                mu2, _ = tf.Session().run(l.predict_mean_and_var(self.F, self.F * 0), feed_dict={self.x: l.get_free_state(), self.F:self.F_data})
            self.assertTrue(np.allclose(mu1, mu2, test_setup.tolerance, test_setup.tolerance))

    def test_variance(self):
        for test_setup in self.test_setups:
            l = test_setup.likelihood
            with l.tf_mode():
                v1 = tf.Session().run(l.conditional_variance(self.F), feed_dict={self.x: l.get_free_state(), self.F:self.F_data})
<<<<<<< HEAD
                v2 = tf.Session().run(l.predict_mean_and_var(self.F, self.F * 0)[1], feed_dict={self.x: l.get_free_state(), self.F:self.F_data})
            self.failUnless(np.allclose(v1, v2, test_setup.tolerance, test_setup.tolerance))
=======
                v2 = tf.Session().run(l.predict_mean_and_var(self.F, self.F * 0)[1], feed_dict={self.x: l.get_free_state(), self.F:self.F_data})   
            self.assertTrue(np.allclose(v1, v2, test_setup.tolerance, test_setup.tolerance))
>>>>>>> 9c2faf62

    def test_var_exp(self):
        """
        Here we make sure that the variational_expectations gives the same result
        as logp if the latent function has no uncertainty.
        """
        for test_setup in self.test_setups:
            l = test_setup.likelihood
            y = test_setup.Y
            with l.tf_mode():
                r1 = tf.Session().run(l.logp(self.F, y), feed_dict={self.x: l.get_free_state(), self.F:self.F_data})
<<<<<<< HEAD
                r2 = tf.Session().run(l.variational_expectations(self.F, self.F * 0,test_setup.Y), feed_dict={self.x: l.get_free_state(), self.F:self.F_data})
            self.failUnless(np.allclose(r1, r2, test_setup.tolerance, test_setup.tolerance))
=======
                r2 = tf.Session().run(l.variational_expectations(self.F, self.F * 0,test_setup.Y), feed_dict={self.x: l.get_free_state(), self.F:self.F_data})   
            self.assertTrue(np.allclose(r1, r2, test_setup.tolerance, test_setup.tolerance))
>>>>>>> 9c2faf62

class TestQuadrature(unittest.TestCase):
    """
    Where quadratre methods have been overwritten, make sure the new code
     does something close to the quadrature
    """
    def setUp(self):
        tf.reset_default_graph()

        self.rng = np.random.RandomState()
        self.Fmu, self.Fvar, self.Y = self.rng.randn(3, 10, 2)
        self.Fvar = 0.01 * self.Fvar **2
        self.test_setups = getTestSetups(includeMultiClass=False)

    def test_var_exp(self):
        #get all the likelihoods where variational expectations has been overwritten

        for test_setup in self.test_setups:
            if not test_setup.is_analytic:
                continue
            l = test_setup.likelihood
            y = test_setup.Y
            x_data = l.get_free_state()
            x = tf.placeholder('float64')
            l.make_tf_array(x)
            #'build' the functions
            with l.tf_mode():
                F1 = l.variational_expectations(self.Fmu, self.Fvar, y)
                F2 = GPflow.likelihoods.Likelihood.variational_expectations(l, self.Fmu, self.Fvar, y)
            #compile and run the functions:
            F1 = tf.Session().run(F1, feed_dict={x: x_data})
            F2 = tf.Session().run(F2, feed_dict={x: x_data})
            self.assertTrue(np.allclose(F1, F2, test_setup.tolerance, test_setup.tolerance))

    def test_pred_density(self):
        #get all the likelihoods where predict_density  has been overwritten.

        for test_setup in self.test_setups:
            if not test_setup.is_analytic:
                continue
            l = test_setup.likelihood
            y = test_setup.Y
            x_data = l.get_free_state()
            #make parameters if needed
            x = tf.placeholder('float64')
            l.make_tf_array(x)
            #'build' the functions
            with l.tf_mode():
                F1 = l.predict_density(self.Fmu, self.Fvar, y)
                F2 = GPflow.likelihoods.Likelihood.predict_density(l, self.Fmu, self.Fvar, y)
            #compile and run the functions:
            F1 = tf.Session().run(F1, feed_dict={x: x_data})
            F2 = tf.Session().run(F2, feed_dict={x: x_data})
            self.assertTrue(np.allclose(F1, F2, test_setup.tolerance, test_setup.tolerance))

class TestRobustMaxMulticlass(unittest.TestCase):
    """
    Some specialized tests to the multiclass likelihood with RobustMax inverse link function.
    """
    def setUp(self):
        tf.reset_default_graph()

    def testSymmetric(self):
        """
        This test is based on the observation that for
        symmetric inputs the class predictions must have equal probability.
        """
        nClasses = 5
        nPoints = 10
        tolerance = 1e-4
        epsilon = 1e-3
        F = tf.placeholder(tf.float64)
        x = tf.placeholder('float64')
        F_data = np.ones( (nPoints, nClasses) )
        l = GPflow.likelihoods.MultiClass(nClasses)
        l.invlink.epsilon = epsilon
        rng = np.random.RandomState(1)
        Y = rng.randint( nClasses, size = (nPoints,1) )
        with l.tf_mode():
<<<<<<< HEAD
            mu, _ = tf.Session().run(l.predict_mean_and_var(F,F), feed_dict={x: l.get_free_state(), F:F_data})
            pred = tf.Session().run(l.predict_density(F,F,Y), feed_dict={x: l.get_free_state(), F:F_data})
            variational_expectations = tf.Session().run(l.variational_expectations(F,F,Y), feed_dict={x: l.get_free_state(), F:F_data})
        self.failUnless( np.allclose( mu , np.ones((nPoints,nClasses))/nClasses, tolerance, tolerance ) )
        self.failUnless( np.allclose( pred , np.ones((nPoints,1))/nClasses, tolerance, tolerance ) )
        validation_variational_expectation = 1./nClasses * np.log( 1.- epsilon ) + (1. - 1./nClasses ) * np.log( epsilon / (nClasses - 1) )
        self.failUnless( np.allclose( variational_expectations , np.ones((nPoints,1))*validation_variational_expectation, tolerance, tolerance ) )

=======
            mu, _ = tf.Session().run(l.predict_mean_and_var(F,F), feed_dict={x: l.get_free_state(), F:F_data})  
            pred = tf.Session().run(l.predict_density(F,F,Y), feed_dict={x: l.get_free_state(), F:F_data})  
            variational_expectations = tf.Session().run(l.variational_expectations(F,F,Y), feed_dict={x: l.get_free_state(), F:F_data}) 
        self.assertTrue( np.allclose( mu , np.ones((nPoints,nClasses))/nClasses, tolerance, tolerance ) )
        self.assertTrue( np.allclose( pred , np.ones((nPoints,1))/nClasses, tolerance, tolerance ) )
        validation_variational_expectation = 1./nClasses * np.log( 1.- epsilon ) + (1. - 1./nClasses ) * np.log( epsilon / (nClasses - 1) )
        self.assertTrue( np.allclose( variational_expectations , np.ones((nPoints,1))*validation_variational_expectation, tolerance, tolerance ) )
            
>>>>>>> 9c2faf62
if __name__ == "__main__":
    unittest.main()
<|MERGE_RESOLUTION|>--- conflicted
+++ resolved
@@ -8,13 +8,8 @@
 class TestSetup(object):
     def __init__(self, likelihood, Y, tolerance):
         self.likelihood, self.Y, self.tolerance = likelihood, Y, tolerance
-<<<<<<< HEAD
-        self.is_analytic = likelihood.predict_density.__func__ is not GPflow.likelihoods.Likelihood.predict_density.__func__
-=======
         self.is_analytic = six.get_unbound_function(likelihood.predict_density) is not\
             six.get_unbound_function(GPflow.likelihoods.Likelihood.predict_density)
-
->>>>>>> 9c2faf62
 
 def getTestSetups(includeMultiClass=True,addNonStandardLinks=False):
     test_setups = []
@@ -70,13 +65,8 @@
             l = test_setup.likelihood
             with l.tf_mode():
                 v1 = tf.Session().run(l.conditional_variance(self.F), feed_dict={self.x: l.get_free_state(), self.F:self.F_data})
-<<<<<<< HEAD
                 v2 = tf.Session().run(l.predict_mean_and_var(self.F, self.F * 0)[1], feed_dict={self.x: l.get_free_state(), self.F:self.F_data})
             self.failUnless(np.allclose(v1, v2, test_setup.tolerance, test_setup.tolerance))
-=======
-                v2 = tf.Session().run(l.predict_mean_and_var(self.F, self.F * 0)[1], feed_dict={self.x: l.get_free_state(), self.F:self.F_data})   
-            self.assertTrue(np.allclose(v1, v2, test_setup.tolerance, test_setup.tolerance))
->>>>>>> 9c2faf62
 
     def test_var_exp(self):
         """
@@ -88,13 +78,8 @@
             y = test_setup.Y
             with l.tf_mode():
                 r1 = tf.Session().run(l.logp(self.F, y), feed_dict={self.x: l.get_free_state(), self.F:self.F_data})
-<<<<<<< HEAD
-                r2 = tf.Session().run(l.variational_expectations(self.F, self.F * 0,test_setup.Y), feed_dict={self.x: l.get_free_state(), self.F:self.F_data})
-            self.failUnless(np.allclose(r1, r2, test_setup.tolerance, test_setup.tolerance))
-=======
                 r2 = tf.Session().run(l.variational_expectations(self.F, self.F * 0,test_setup.Y), feed_dict={self.x: l.get_free_state(), self.F:self.F_data})   
             self.assertTrue(np.allclose(r1, r2, test_setup.tolerance, test_setup.tolerance))
->>>>>>> 9c2faf62
 
 class TestQuadrature(unittest.TestCase):
     """
@@ -174,16 +159,6 @@
         rng = np.random.RandomState(1)
         Y = rng.randint( nClasses, size = (nPoints,1) )
         with l.tf_mode():
-<<<<<<< HEAD
-            mu, _ = tf.Session().run(l.predict_mean_and_var(F,F), feed_dict={x: l.get_free_state(), F:F_data})
-            pred = tf.Session().run(l.predict_density(F,F,Y), feed_dict={x: l.get_free_state(), F:F_data})
-            variational_expectations = tf.Session().run(l.variational_expectations(F,F,Y), feed_dict={x: l.get_free_state(), F:F_data})
-        self.failUnless( np.allclose( mu , np.ones((nPoints,nClasses))/nClasses, tolerance, tolerance ) )
-        self.failUnless( np.allclose( pred , np.ones((nPoints,1))/nClasses, tolerance, tolerance ) )
-        validation_variational_expectation = 1./nClasses * np.log( 1.- epsilon ) + (1. - 1./nClasses ) * np.log( epsilon / (nClasses - 1) )
-        self.failUnless( np.allclose( variational_expectations , np.ones((nPoints,1))*validation_variational_expectation, tolerance, tolerance ) )
-
-=======
             mu, _ = tf.Session().run(l.predict_mean_and_var(F,F), feed_dict={x: l.get_free_state(), F:F_data})  
             pred = tf.Session().run(l.predict_density(F,F,Y), feed_dict={x: l.get_free_state(), F:F_data})  
             variational_expectations = tf.Session().run(l.variational_expectations(F,F,Y), feed_dict={x: l.get_free_state(), F:F_data}) 
@@ -191,7 +166,6 @@
         self.assertTrue( np.allclose( pred , np.ones((nPoints,1))/nClasses, tolerance, tolerance ) )
         validation_variational_expectation = 1./nClasses * np.log( 1.- epsilon ) + (1. - 1./nClasses ) * np.log( epsilon / (nClasses - 1) )
         self.assertTrue( np.allclose( variational_expectations , np.ones((nPoints,1))*validation_variational_expectation, tolerance, tolerance ) )
-            
->>>>>>> 9c2faf62
+
 if __name__ == "__main__":
-    unittest.main()
+    unittest.main()